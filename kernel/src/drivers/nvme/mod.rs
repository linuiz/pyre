--- conflicted
+++ resolved
@@ -508,17 +508,8 @@
         match command {
             AdminCommand::Identify { ctrl_id } => {
                 // Allocate the necessary memory for returning the command value.
-<<<<<<< HEAD
-                let (phys_addr, alloc) = unsafe {
-                    lib::memory::malloc::try_get()
-                        .unwrap()
-                        .alloc_contiguous(1)
-                        .unwrap()
-                };
-=======
                 let (phys_addr, alloc) =
                     unsafe { lib::memory::malloc::get().alloc_contiguous(1).unwrap() };
->>>>>>> 3654f20b
 
                 // Construct the command with the provided data.
                 let command = Command {
