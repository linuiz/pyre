#![no_std]
#![no_main]
#![feature(
    abi_efiapi,
    abi_x86_interrupt,
    once_cell,
    const_mut_refs,
    raw_ref_op,
    const_option_ext,
    naked_functions,
    asm_sym,
    asm_const
)]

#[macro_use]
extern crate log;
extern crate alloc;
extern crate lib;

mod clock;
mod drivers;
mod local_state;
mod logging;
mod scheduling;
mod slob;

use lib::{
    acpi::SystemConfigTableEntry,
    cell::SyncOnceCell,
    memory::{malloc::MemoryAllocator, uefi},
    BootInfo, LinkerSymbol,
};

extern "C" {
    static __ap_trampoline_start: LinkerSymbol;
    static __ap_trampoline_end: LinkerSymbol;
    static __kernel_pml4: LinkerSymbol;

    static __gdt: LinkerSymbol;
    #[link_name = "__gdt.pointer"]
    static __gdt_pointer: LinkerSymbol;
    #[link_name = "__gdt.kcode"]
    static __gdt_kcode: LinkerSymbol;
    #[link_name = "__gdt.kdata"]
    static __gdt_kdata: LinkerSymbol;
    #[link_name = "__gdt.ucode"]
    static __gdt_ucode: LinkerSymbol;
    #[link_name = "__gdt.udata"]
    static __gdt_udata: LinkerSymbol;
    #[link_name = "__gdt.tss"]
    static __gdt_tss: LinkerSymbol;

    static __bsp_stack_bottom: LinkerSymbol;
    static __bsp_stack_top: LinkerSymbol;

    static __text_start: LinkerSymbol;
    static __text_end: LinkerSymbol;

    static __rodata_start: LinkerSymbol;
    static __rodata_end: LinkerSymbol;

    static __data_start: LinkerSymbol;
    static __data_end: LinkerSymbol;

    static __bss_start: LinkerSymbol;
    static __bss_end: LinkerSymbol;
}

#[export_name = "__ap_stack_pointers"]
static mut AP_STACK_POINTERS: [*const (); 256] = [core::ptr::null(); 256];

fn get_log_level() -> log::LevelFilter {
    log::LevelFilter::Debug
}

static mut CON_OUT: drivers::stdout::Serial = drivers::stdout::Serial::new(drivers::stdout::COM1);
static KERNEL_MALLOCATOR: SyncOnceCell<slob::SLOB> = SyncOnceCell::new();

/// Clears the kernel stack by resetting `RSP`.
///
/// SAFETY: This method does *extreme* damage to the stack. It should only ever be used when
///         ABSOLUTELY NO dangling references to the old stack will exist (i.e. calling a
///         no-argument non-returning function directly after).
macro_rules! clear_bsp_stack {
    () => {
        assert!(
            $crate::local_state::is_bsp(),
            "Cannot clear AP stack pointers to BSP stack top."
        );

        lib::registers::stack::RSP::write(__bsp_stack_top.as_ptr());
        // Serializing instruction to clear pipeline of any dangling references (and order all instruction before / after).
        lib::instructions::cpuid::exec(0x0, 0x0).unwrap();
    };
}

#[no_mangle]
#[export_name = "_entry"]
unsafe extern "efiapi" fn kernel_init(
    boot_info: BootInfo<uefi::MemoryDescriptor, SystemConfigTableEntry>,
) -> ! {
    /* PRE-INIT (no environment prepared) */
<<<<<<< HEAD
    if let Err(_) = BOOT_INFO.set(boot_info) {
        lib::instructions::interrupts::breakpoint();
=======
    boot_info.validate_magic();
    if let Err(_) = lib::BOOT_INFO.set(boot_info) {
        panic!("`BOOT_INFO` already set.");
>>>>>>> 3654f20b
    }

    clear_bsp_stack!();

    /* INIT STDOUT */
    CON_OUT.init(drivers::stdout::SerialSpeed::S115200);

    match drivers::stdout::set_stdout(&mut CON_OUT, get_log_level()) {
        Ok(()) => {
            info!("Successfully loaded into kernel, with logging enabled.");
        }
        Err(_) => lib::instructions::interrupts::breakpoint(),
    }

    /* INIT GDT */
    __gdt
        .as_mut_ptr::<u8>()
        .add(__gdt_tss.as_usize())
        .cast::<lib::structures::gdt::TSSEntry>()
        .write_volatile(lib::structures::gdt::TSS.as_gdt_entry());
    lib::instructions::segmentation::lgdt(
        __gdt_pointer
            .as_ptr::<lib::structures::gdt::DescriptorTablePointer>()
            .as_ref()
            .unwrap(),
    );
    lib::instructions::init_segment_registers(__gdt_kdata.as_usize() as u16);
    use x86_64::instructions::segmentation::Segment;
    x86_64::instructions::segmentation::CS::set_reg(core::mem::transmute(
        __gdt_kcode.as_usize() as u16
    ));
    x86_64::instructions::tables::load_tss(x86_64::registers::segmentation::SegmentSelector(
        __gdt_tss.as_u64() as u16,
    ));

<<<<<<< HEAD
    // Brace execution of this block, to avoid accidentally using `boot_info` after stack is cleared.
    {
        let boot_info = BOOT_INFO
            .get()
            .expect("Boot info hasn't been initialized in kernel memory");

        info!("Validating BootInfo struct.");
        boot_info.validate_magic();

        debug!(
            "CPU features: {:?} | {:?}",
            lib::instructions::cpuid::FEATURES,
            lib::instructions::cpuid::FEATURES_EXT
        );

        /* INIT FRAME ALLOCATOR */
        debug!("Initializing kernel frame allocator.");
        falloc::load_new(boot_info.memory_map());

        /* INIT SYSTEM CONFIGURATION TABLE */
        info!("Initializing system configuration table.");
        let config_table_ptr = boot_info.config_table().as_ptr();
        let config_table_entry_len = boot_info.config_table().len();
        let frame_index = lib::align_down_div(config_table_ptr as usize, 0x1000);
        let frame_count = lib::align_down_div(
            config_table_entry_len * core::mem::size_of::<SystemConfigTableEntry>(),
            0x1000,
        );
        // Assign system configuration table prior to reserving frames to ensure one doesn't already exist.
        lib::acpi::init_system_config_table(config_table_ptr, config_table_entry_len);
        let falloc = falloc::get();
        for frame_index in frame_index..(frame_index + frame_count) {
            falloc.borrow(frame_index).unwrap();
        }
    }

    clear_bsp_stack!();
=======
    debug!(
        "CPU features: {:?} | {:?}",
        lib::instructions::cpuid::FEATURES,
        lib::instructions::cpuid::FEATURES_EXT
    );
>>>>>>> 3654f20b

    /* INIT KERNEL MEMORY */
    {
        info!("Initializing kernel default allocator.");

        let malloc = slob::SLOB::new();
        debug!("Flagging `text` and `rodata` kernel sections as read-only.");
        use lib::memory::Page;
        let text_page_range = Page::from_index(__text_start.as_usize() / 0x1000)
            ..=Page::from_index(__text_end.as_usize() / 0x1000);
        let rodata_page_range = Page::from_index(__rodata_start.as_usize() / 0x1000)
            ..=Page::from_index(__rodata_end.as_usize() / 0x1000);
        for page in text_page_range.chain(rodata_page_range) {
            malloc.set_page_attribs(
                &page,
                lib::memory::paging::PageAttributes::WRITABLE,
                lib::memory::paging::AttributeModify::Remove,
            );
        }

        debug!("Setting lib's default memory allocator to new kernel allocator.");
<<<<<<< HEAD
        KERNEL_MALLOCATOR.set(malloc).map_err(|_| panic!()).ok();
=======
        KERNEL_MALLOCATOR.set(malloc).map_err(|_| panic!()).unwrap();
>>>>>>> 3654f20b
        lib::memory::malloc::set(KERNEL_MALLOCATOR.get().unwrap());
        // TODO somehow ensure the PML4 frame is within the first 32KiB for the AP trampoline
        debug!("Moving the kernel PML4 mapping frame into the global processor reference.");
        __kernel_pml4
            .as_mut_ptr::<u32>()
            .write(lib::registers::CR3::read().0.as_usize() as u32);

        info!("Kernel memory initialized.");
    }

    clear_bsp_stack!();

    /* COMMON KERNEL START (prepare local state and AP processors) */
    _startup()
}

#[no_mangle]
extern "C" fn _startup() -> ! {
    // Ensure we load the IDT as early as possible in startup sequence.
    unsafe { lib::structures::idt::load_unchecked() };

    if crate::local_state::is_bsp() {
        use lib::structures::idt;
        use local_state::{handlers, InterruptVector};

        // This is where we'll configure the kernel-static IDT entries.
        idt::set_handler_fn(InterruptVector::LocalTimer as u8, handlers::apit_handler);
        idt::set_handler_fn(InterruptVector::Storage as u8, handlers::storage_handler);
        idt::set_handler_fn(InterruptVector::Spurious as u8, handlers::spurious_handler);
        idt::set_handler_fn(InterruptVector::Error as u8, handlers::error_handler);

        // Initialize global clock (PIT).
        // TODO possible move to using HPET as global clock?
        crate::clock::global::init();
    }

    // Initialize the processor-local state.
    crate::local_state::init();

    // If this is the BSP, wake other cores.
    if crate::local_state::is_bsp() {
        use lib::acpi::rdsp::xsdt::{
            madt::{InterruptDevice, MADT},
            XSDT,
        };

        // Initialize other CPUs
        let id = crate::local_state::processor_id();
        let icr = crate::local_state::int_ctrl().icr();
        let ap_trampoline_page_index = unsafe { __ap_trampoline_start.as_usize() / 0x1000 } as u8;

        if let Ok(madt) = XSDT.find_sub_table::<MADT>() {
            info!("Beginning wake-up sequence for enabled processors.");
            for lapic in madt
                .iter()
                // Filter out non-lapic devices.
                .filter_map(|interrupt_device| {
                    if let InterruptDevice::LocalAPIC(apic_other) = interrupt_device {
                        Some(apic_other)
                    } else {
                        None
                    }
                })
                // Filter out invalid lapic devices.
                .filter(|lapic| {
                    use lib::acpi::rdsp::xsdt::madt::LocalAPICFlags;

                    lapic.id() != id
                        && lapic.flags().intersects(
                            LocalAPICFlags::PROCESSOR_ENABLED | LocalAPICFlags::ONLINE_CAPABLE,
                        )
                })
            {
                unsafe {
                    const AP_STACK_SIZE: usize = 0x2000;

<<<<<<< HEAD
                    let (stack_bottom, len) = lib::memory::malloc::try_get()
                        .unwrap()
=======
                    let (stack_bottom, len) = lib::memory::malloc::get()
>>>>>>> 3654f20b
                        .alloc(AP_STACK_SIZE, core::num::NonZeroUsize::new(0x1000))
                        .unwrap()
                        .into_parts();

                    AP_STACK_POINTERS[lapic.id() as usize] = stack_bottom.add(len) as *mut _;
                };

                // Reset target processor.
                trace!("Sending INIT interrupt to: {}", lapic.id());
                icr.send_init(lapic.id());
                icr.wait_pending();
                // REMARK: IA32 spec indicates that doing this twice, as so, ensures the interrupt is received.
                trace!("Sending SIPI x1 interrupt to: {}", lapic.id());
                icr.send_sipi(ap_trampoline_page_index, lapic.id());
                icr.wait_pending();
                trace!("Sending SIPI x2 interrupt to: {}", lapic.id());
                icr.send_sipi(ap_trampoline_page_index, lapic.id());
                icr.wait_pending();
            }
        }

        //     use lib::io::pci;
        //     let nvme_driver = pci::BRIDGES
        //         .lock()
        //         .iter()
        //         .flat_map(|bridge| bridge.iter())
        //         .flat_map(|bus| bus.iter())
        //         .find_map(|device| {
        //             if let pci::DeviceVariant::Standard(device) = device_variant {
        //                 if device.class() == pci::DeviceClass::MassStorageController
        //                     && device.subclass() == 0x08
        //                 {
        //                     Some(drivers::nvme::Controller::from_device(&device, 4, 4))
        //                 }
        //             }
        //         });

        //     use scheduling::Task;
        //     let mut thread = local_state::lock_thread();
        //     let mut nvme = nvme_driver.expect("No NVMe drive detected.");
        //     thread.push_task(Task::new(128, nvme.run, None, None));
        //     thread.push_task(Task::new(0, bsp_main, None, None));
        //     thread.set_enabled(true);
        // }

        use scheduling::Task;
        let mut thread = local_state::lock_thread();
        //thread.set_enabled(true);
        thread.push_task(Task::new(255, task1, None, None));
        thread.push_task(Task::new(255, task2, None, None));
    }
    // lib::instructions::hlt_indefinite()

    unsafe {
        use lib::registers::MSR;

        // Enable `sysenter`/`sysexit`.
        MSR::IA32_EFER.write(MSR::IA32_EFER.read() | 0x1);
        // Configure system call environment registers.
        MSR::IA32_STAR.write((__gdt_kdata.as_u64() << 48) | (__gdt_kcode.as_u64() << 32));
        MSR::IA32_SFMASK.write(u64::MAX);
        // MSR::IA32_LSTAR.write(0x0);
    }

    kernel_main()
}

#[naked]
unsafe fn swap_ring3() {
    core::arch::asm!(
    "
        lea rcx, {}
        mov r11, {}

        sysretq
    ",
    sym test_user_function,
    const lib::registers::RFlags::INTERRUPT_FLAG.bits(),
    options(noreturn)
    );
}

fn test_user_function() {
    lib::instructions::hlt_indefinite();
}

fn task1() -> ! {
    loop {
        for i in 65..91 {
            unsafe { CON_OUT.write(i) };
            clock::global::busy_wait_msec(1);
        }
    }
}

fn task2() -> ! {
    loop {
        for i in 97..123 {
            unsafe { CON_OUT.write(i) };
            clock::global::busy_wait_msec(1);
        }
    }
}

fn bsp_main(nvme: drivers::nvme::Controller) -> ! {
    lib::instructions::hlt_indefinite()
}

fn kernel_main() -> ! {
    debug!("Successfully entered `kernel_main()`.");

    unsafe { swap_ring3() };

    lib::instructions::hlt_indefinite()
}<|MERGE_RESOLUTION|>--- conflicted
+++ resolved
@@ -100,15 +100,10 @@
     boot_info: BootInfo<uefi::MemoryDescriptor, SystemConfigTableEntry>,
 ) -> ! {
     /* PRE-INIT (no environment prepared) */
-<<<<<<< HEAD
-    if let Err(_) = BOOT_INFO.set(boot_info) {
-        lib::instructions::interrupts::breakpoint();
-=======
     boot_info.validate_magic();
     if let Err(_) = lib::BOOT_INFO.set(boot_info) {
         panic!("`BOOT_INFO` already set.");
->>>>>>> 3654f20b
-    }
+}
 
     clear_bsp_stack!();
 
@@ -143,51 +138,11 @@
         __gdt_tss.as_u64() as u16,
     ));
 
-<<<<<<< HEAD
-    // Brace execution of this block, to avoid accidentally using `boot_info` after stack is cleared.
-    {
-        let boot_info = BOOT_INFO
-            .get()
-            .expect("Boot info hasn't been initialized in kernel memory");
-
-        info!("Validating BootInfo struct.");
-        boot_info.validate_magic();
-
-        debug!(
-            "CPU features: {:?} | {:?}",
-            lib::instructions::cpuid::FEATURES,
-            lib::instructions::cpuid::FEATURES_EXT
-        );
-
-        /* INIT FRAME ALLOCATOR */
-        debug!("Initializing kernel frame allocator.");
-        falloc::load_new(boot_info.memory_map());
-
-        /* INIT SYSTEM CONFIGURATION TABLE */
-        info!("Initializing system configuration table.");
-        let config_table_ptr = boot_info.config_table().as_ptr();
-        let config_table_entry_len = boot_info.config_table().len();
-        let frame_index = lib::align_down_div(config_table_ptr as usize, 0x1000);
-        let frame_count = lib::align_down_div(
-            config_table_entry_len * core::mem::size_of::<SystemConfigTableEntry>(),
-            0x1000,
-        );
-        // Assign system configuration table prior to reserving frames to ensure one doesn't already exist.
-        lib::acpi::init_system_config_table(config_table_ptr, config_table_entry_len);
-        let falloc = falloc::get();
-        for frame_index in frame_index..(frame_index + frame_count) {
-            falloc.borrow(frame_index).unwrap();
-        }
-    }
-
-    clear_bsp_stack!();
-=======
     debug!(
         "CPU features: {:?} | {:?}",
         lib::instructions::cpuid::FEATURES,
         lib::instructions::cpuid::FEATURES_EXT
     );
->>>>>>> 3654f20b
 
     /* INIT KERNEL MEMORY */
     {
@@ -209,11 +164,7 @@
         }
 
         debug!("Setting lib's default memory allocator to new kernel allocator.");
-<<<<<<< HEAD
-        KERNEL_MALLOCATOR.set(malloc).map_err(|_| panic!()).ok();
-=======
         KERNEL_MALLOCATOR.set(malloc).map_err(|_| panic!()).unwrap();
->>>>>>> 3654f20b
         lib::memory::malloc::set(KERNEL_MALLOCATOR.get().unwrap());
         // TODO somehow ensure the PML4 frame is within the first 32KiB for the AP trampoline
         debug!("Moving the kernel PML4 mapping frame into the global processor reference.");
@@ -290,13 +241,8 @@
                 unsafe {
                     const AP_STACK_SIZE: usize = 0x2000;
 
-<<<<<<< HEAD
-                    let (stack_bottom, len) = lib::memory::malloc::try_get()
-                        .unwrap()
-=======
                     let (stack_bottom, len) = lib::memory::malloc::get()
->>>>>>> 3654f20b
-                        .alloc(AP_STACK_SIZE, core::num::NonZeroUsize::new(0x1000))
+                       .alloc(AP_STACK_SIZE, core::num::NonZeroUsize::new(0x1000))
                         .unwrap()
                         .into_parts();
 
